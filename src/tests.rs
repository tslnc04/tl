--- conflicted
+++ resolved
@@ -185,16 +185,10 @@
     parse("J\x00<", ParserOptions::default());
     parse("<!J", ParserOptions::default());
 
-<<<<<<< HEAD
-    // Very deeply nested tags should not trigger a stack overflow
-
-=======
->>>>>>> 9fa34b43
     // Miri is too slow... :(
     let count = if cfg!(miri) { 100usize } else { 10000usize };
 
     parse(&"<p>".repeat(count), ParserOptions::default());
-<<<<<<< HEAD
 }
 
 #[test]
@@ -226,8 +220,6 @@
     bytes.set("world.png".as_bytes()).unwrap();
 
     assert_eq!(attr.get_attribute("src"), Some(Some("world.png".into())));
-=======
->>>>>>> 9fa34b43
 }
 
 #[cfg(feature = "simd")]
@@ -298,7 +290,6 @@
 mod bytes {
     use crate::bytes::*;
 
-<<<<<<< HEAD
     #[test]
     fn from_str() {
         let x = Bytes::from("hello");
@@ -364,9 +355,6 @@
 
         assert_ne!(xp, yp);
     }
-=======
-    assert_eq!(dom.nodes().len(), 3);
-    assert_eq!(el.inner_text(parser), "hello");
 }
 
 #[test]
@@ -399,5 +387,4 @@
         element.and_then(|x| x.get(parser).map(|x| x.inner_text(parser))),
         Some("Hello World".into())
     );
->>>>>>> 9fa34b43
 }